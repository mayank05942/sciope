--- conflicted
+++ resolved
@@ -34,20 +34,15 @@
 
 	
 	Methods:
-<<<<<<< HEAD
-	* setData			(set inputs and targets)
-	* getSize			(returns current size of the dataset)
-	* add			(updates the dataset to include new points)
-	* remove
 	* add_summary
 	* remove_summary
 	* impute 			(treat missing values in summary statistics data)
 	* scaler? 
-=======
 	* set_data			(set inputs and targets)
 	* get_size			(returns current size of the dataset)
 	* add_points		(updates the dataset to include new points)
->>>>>>> e3618872
+	* remove_points
+	
 	
 	"""
 	
