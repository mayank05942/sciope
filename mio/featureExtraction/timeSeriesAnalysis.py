--- conflicted
+++ resolved
@@ -102,11 +102,7 @@
 		fc_params = tsfresh.feature_extraction.settings.from_columns(idx).values()[0] ##### temporary 
 		return fc_params
 
-<<<<<<< HEAD
 	def generate(self, sub_features = None, dask_client = None, progressbar_off=False):
-=======
-	def generate(self, fc_params = None):
->>>>>>> b87ee401
 		"""
 		Abstract method to generate features
 		Locates data in self.data that has not yet been computed ('computed' element is zero),
@@ -134,11 +130,7 @@
 				distributor = Distributor, disable_progressbar=progressbar_off,n_jobs=0)
 			else:
 				f_subset = tsfresh.extract_features(non_computed, column_id = "index", column_sort= "time",
-<<<<<<< HEAD
 					column_kind = None, column_value = None, kind_to_fc_parameters=fc_params,
 					distributor = Distributor, disable_progressbar=progressbar_off,n_jobs=0)
-=======
-					column_kind = None, column_value = None, default_fc_parameters=fc_params)
->>>>>>> b87ee401
 			self.features = self.features.append(f_subset)
 			self.data.loc[self.data['computed'] == 0, 'computed'] = 1 #warning code redundancy 