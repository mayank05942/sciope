--- conflicted
+++ resolved
@@ -129,29 +129,9 @@
         # do rejection sampling
         while accepted_count < num_samples:
 
-<<<<<<< HEAD
             sim_dist_scaled = []
             params = []
             dists = []
-=======
-            res_param, res_dist = dask.persist(graph_dict["parameters"], graph_dict["distances"])
-            futures_dist = get_futures(res_dist)
-            futures_params = get_futures(res_param)
-
-            keep_idx = {f.key: idx for idx, f in enumerate(futures_dist)}
-
-            sim_dist_scaled = []
-            params = []
-            dists = []
-
-            for f, dist in as_completed(futures_dist, with_results=True):
-                dists.append(dist)
-                if normalize:
-                    # Normalize distances between [0,1]
-                    sim_dist_scaled.append(self.scale_distance(dist))
-                idx = keep_idx[f.key]
-                params.append(futures_params[idx].result())
->>>>>>> a0c9281f
 
             if cluster_mode: 
                 print("running in cluster mode")
