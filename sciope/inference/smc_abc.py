--- conflicted
+++ resolved
@@ -151,7 +151,6 @@
         print("Determining initial population using {}".format(tol))
 
         abc_instance = abc_inference.ABC(self.data, self.sim, prior_function,
-<<<<<<< HEAD
                                          epsilon = tol,
                                          summaries_function = self.summaries_function,
                                          distance_function = self.distance_function,
@@ -163,28 +162,11 @@
                                          batch_size = batch_size,
                                          chunk_size = chunk_size,
                                          normalize = relative)
-=======
-                                         epsilon=self.epsilons[0],
-                                         summaries_function=self.summaries_function,
-                                         distance_function=self.distance_function,
-                                         summaries_divisor=self.summaries_divisor,
-                                         use_logger=self.use_logger)
-
-        print("Starting epsilon={}".format(self.epsilons[0]))
-        abc_instance.compute_fixed_mean(chunk_size=chunk_size)
-        abc_results = abc_instance.infer(num_samples=t, batch_size=batch_size, chunk_size=chunk_size,
-                                         normalize=normalize)
->>>>>>> b2474ce5
 
         population = np.vstack(abc_results['accepted_samples'])[:t]
-<<<<<<< HEAD
         normalized_weights = np.ones(t)/t
 
         abc_history.append(abc_results)
-=======
-        normalized_weights = np.ones(t) / t
-        d = population.shape[1]
->>>>>>> b2474ce5
 
         # SMC iterations
         round = 1
@@ -208,7 +190,6 @@
             try:
                 # Run ABC on the next epsilon using the proposal prior
                 abc_instance = abc_inference.ABC(self.data, self.sim, new_prior,
-<<<<<<< HEAD
                                     epsilon = tol,
                                     summaries_function = self.summaries_function,
                                     distance_function = self.distance_function,
@@ -219,18 +200,6 @@
                                                  batch_size = batch_size,
                                                  chunk_size = chunk_size,
                                                  normalize = relative)
-=======
-                                                 epsilon=eps, summaries_function=self.summaries_function,
-                                                 distance_function=self.distance_function,
-                                                 summaries_divisor=self.summaries_divisor,
-                                                 use_logger=self.use_logger)
-                abc_instance.compute_fixed_mean(chunk_size=chunk_size)
-                abc_results = abc_instance.infer(num_samples=t,
-                                                 batch_size=batch_size,
-                                                 chunk_size=chunk_size,
-                                                 normalize=normalize)
-                new_samples = np.vstack(abc_results['accepted_samples'])[:t]
->>>>>>> b2474ce5
 
                 # Compute importance weights for the new samples
                 new_samples = np.vstack(abc_results['accepted_samples'])[:t]
