--- conflicted
+++ resolved
@@ -32,11 +32,6 @@
 normalized_distances = None
 
 
-<<<<<<< HEAD
-# Set up the logger
-# logger = ml.SciopeLogger().get_logger()
-
-
 def get_futures(lst):
     """ Loop through items in list to keep order of delayed objects
         when transforming to futures. firect call of futures_of does not keep the order
@@ -52,8 +47,7 @@
         f.append(futures_of(i)[0])
     return f
 
-=======
->>>>>>> 5048df52
+  
 # Class definition: multiprocessing ABC process
 class ABCProcess(mp.Process):
     """
@@ -207,13 +201,8 @@
 
         return {"parameters": trial_param[:batch_size], "trajectories": sim_result, "summarystats": stats_final, "distances": sim_dist}
 
-<<<<<<< HEAD
     # @sciope_profiler.profile
     def rejection_sampling(self, num_samples, batch_size, chunk_size, ensemble_size, normalize):
-=======
-    #@sciope_profiler.profile
-    def rejection_sampling(self, num_samples, batch_size, chunk_size):
->>>>>>> 5048df52
         """
         Perform ABC inference according to initialized configuration.
 
